--- conflicted
+++ resolved
@@ -76,8 +76,8 @@
     c = C.insert k v $ C.fromList kvs
     m = Map.insert k v $ Map.fromList kvs
 
-t_updateWithKey_general :: (CritBitKey k) 
-                        => (k -> V -> CritBit k V -> CritBit k V) 
+t_updateWithKey_general :: (CritBitKey k)
+                        => (k -> V -> CritBit k V -> CritBit k V)
                         -> k -> V -> CB k -> Bool
 t_updateWithKey_general h k0 v0 (CB m0) =
     C.updateWithKey f k0 m1 == naiveUpdateWithKey f k0 m1
@@ -137,17 +137,6 @@
           mappedC = C.toList . C.map fun $ C.fromList kvs
           mappedM = Map.toList . Map.map fun $ Map.fromList kvs
 
-<<<<<<< HEAD
-=======
-t_mapAccumWithKey :: (CritBitKey k, Ord k) => k -> KV k -> Bool
-t_mapAccumWithKey _ (KV kvs) = mappedC == mappedM
-  where fun i _ v = (i + 1, show $ v + 3)
-        mappedC = second C.toList . C.mapAccumWithKey fun (0 :: Int) $
-                  (C.fromList kvs)
-        mappedM = second Map.toList . Map.mapAccumWithKey fun (0 :: Int) $ 
-                  (Map.fromList kvs)
-
->>>>>>> b8a332fd
 t_mapAccumRWithKey :: (CritBitKey k, Ord k) => k -> KV k -> Bool
 t_mapAccumRWithKey _ (KV kvs) = mappedC == mappedM
   where fun i _ v = (i + 1, show $ v + 3)
@@ -156,6 +145,14 @@
         mappedM = second Map.toList . Map.mapAccumRWithKey fun (0 :: Int) $
                   (Map.fromList kvs)
 
+t_mapAccumWithKey :: (CritBitKey k, Ord k) => k -> KV k -> Bool
+t_mapAccumWithKey _ (KV kvs) = mappedC == mappedM
+  where fun i _ v = (i + 1, show $ v + 3)
+        mappedC = second C.toList . C.mapAccumWithKey fun (0 :: Int) $
+                  (C.fromList kvs)
+        mappedM = second Map.toList . Map.mapAccumWithKey fun (0 :: Int) $
+                  (Map.fromList kvs)
+
 t_toAscList :: (CritBitKey k, Ord k) => k -> KV k -> Bool
 t_toAscList _ (KV kvs) = C.toAscList (C.fromList kvs)
                          == Map.toAscList (Map.fromList kvs)
@@ -222,7 +219,7 @@
 t_minViewWithKey _ (KV kvs) =
   unfoldr C.minViewWithKey (C.fromList kvs) ==
   unfoldr Map.minViewWithKey (Map.fromList kvs)
-  
+
 t_maxViewWithKey :: (CritBitKey k, Ord k) => k -> KV k -> Bool
 t_maxViewWithKey _ (KV kvs) =
   unfoldr C.maxViewWithKey (C.fromList kvs) ==
@@ -292,9 +289,9 @@
 t_traverseWithKey :: (CritBitKey k, Ord k) => k -> KV k -> Bool
 t_traverseWithKey _ (KV kvs) = mappedC == mappedM
   where fun _   = Identity . show . (+3)
-        mappedC = C.toList . runIdentity . C.traverseWithKey fun $ 
+        mappedC = C.toList . runIdentity . C.traverseWithKey fun $
                   (C.fromList kvs)
-        mappedM = Map.toList . runIdentity . Map.traverseWithKey fun $ 
+        mappedM = Map.toList . runIdentity . Map.traverseWithKey fun $
                   (Map.fromList kvs)
 
 propertiesFor :: (Arbitrary k, CritBitKey k, Ord k, Show k) => k -> [Test]
@@ -318,12 +315,9 @@
   , testProperty "t_elems" $ t_elems t
   , testProperty "t_keys" $ t_keys t
   , testProperty "t_map" $ t_map t
-<<<<<<< HEAD
   , testProperty "t_mapWithKey" $ t_mapWithKey t
-=======
   , testProperty "t_mapAccumWithKey"$ t_mapAccumWithKey t
->>>>>>> b8a332fd
-  , testProperty "t_mapAccumRWithKey"$ t_mapAccumRWithKey t 
+  , testProperty "t_mapAccumRWithKey"$ t_mapAccumRWithKey t
   , testProperty "t_toAscList" $ t_toAscList t
   , testProperty "t_toDescList" $ t_toDescList t
   , testProperty "t_insertWithKey_present" $ t_insertWithKey_present t
@@ -368,4 +362,4 @@
 mlist = Map.fromList . flip zip [0..]
 
 qc :: Testable prop => Int -> prop -> IO ()
-qc n = quickCheckWith stdArgs { maxSuccess = n }
+qc n = quickCheckWith stdArgs { maxSuccess = n }