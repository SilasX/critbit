--- conflicted
+++ resolved
@@ -112,7 +112,6 @@
     c = C.insert k v $ C.fromList kvs
     m = Map.insert k v $ Map.fromList kvs
 
-<<<<<<< HEAD
 t_adjust_general :: (CritBitKey k, Ord k) => k -> KV k -> Bool
 t_adjust_general k = (C.adjust (+3) k === Map.adjust (+3) k) k
 
@@ -135,7 +134,7 @@
 t_adjustWithKey_missing :: (CritBitKey k, Ord k) => k -> KV k -> Bool
 t_adjustWithKey_missing k (KV kvs) =
   t_adjustWithKey_general k (KV $ filter ((/=k) . fst) kvs)
-=======
+
 naiveUpdateLookupWithKey :: (CritBitKey k) => (k -> v -> Maybe v) -> k
                          -> CritBit k v -> (Maybe v, CritBit k v)
 naiveUpdateLookupWithKey g k m =
@@ -181,7 +180,6 @@
 
 t_update_missing :: (CritBitKey k) => k -> V -> CB k -> Bool
 t_update_missing = t_update_general (\k _v m -> C.delete k m)
->>>>>>> 2c09eb9f
 
 t_updateWithKey_general :: (CritBitKey k)
                         => (k -> V -> CritBit k V -> CritBit k V)
