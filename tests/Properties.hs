--- conflicted
+++ resolved
@@ -263,13 +263,12 @@
     m = Map.insertWithKey f k v $ Map.fromList kvs
     c =   C.insertWithKey f k v $   C.fromList kvs
 
-<<<<<<< HEAD
 t_mapWithKey :: (CritBitKey k, Ord k) => k -> KV k -> Bool
 t_mapWithKey _ (KV kvs) = mappedC == mappedM
   where fun _   = show . (+3)
         mappedC = C.toList . C.mapWithKey fun $ (C.fromList kvs)
         mappedM = Map.toList . Map.mapWithKey fun $ (Map.fromList kvs)
-=======
+
 t_traverseWithKey :: (CritBitKey k, Ord k) => k -> KV k -> Bool
 t_traverseWithKey _ (KV kvs) = mappedC == mappedM
   where fun _   = Identity . show . (+3)
@@ -277,7 +276,6 @@
                   (C.fromList kvs)
         mappedM = Map.toList . runIdentity . Map.traverseWithKey fun $ 
                   (Map.fromList kvs)
->>>>>>> e7ee4b4d
 
 propertiesFor :: (Arbitrary k, CritBitKey k, Ord k, Show k) => k -> [Test]
 propertiesFor t = [
