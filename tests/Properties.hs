--- conflicted
+++ resolved
@@ -107,7 +107,6 @@
           mappedC = C.toList . C.map fun $ (C.fromList kvs)
           mappedM = Map.toList . Map.map fun $ (Map.fromList kvs)
 
-<<<<<<< HEAD
 t_toAscList :: (CritBitKey k, Ord k) => k -> KV k -> Bool
 t_toAscList _ (KV kvs) = C.toAscList (C.fromList kvs)
                          == Map.toAscList (Map.fromList kvs)
@@ -115,7 +114,7 @@
 t_toDescList :: (CritBitKey k, Ord k) => k -> KV k -> Bool
 t_toDescList _ (KV kvs) = C.toDescList (C.fromList kvs)
                          == Map.toDescList (Map.fromList kvs)
-=======
+
 t_findMin :: (CritBitKey k, Ord k) => k -> KV k -> Bool
 t_findMin _ (KV kvs)
   | null kvs  = True
@@ -154,7 +153,6 @@
 t_deleteFindMax _ (KV kvs) =
     deleteFindAll C.null C.deleteFindMax (C.fromList kvs) ==
     deleteFindAll Map.null Map.deleteFindMax (Map.fromList kvs)
->>>>>>> 30d8bb02
 
 propertiesFor :: (Arbitrary k, CritBitKey k, Ord k, Show k) => k -> [Test]
 propertiesFor t = [
@@ -174,17 +172,14 @@
   , testProperty "t_elems" $ t_elems t
   , testProperty "t_keys" $ t_keys t
   , testProperty "t_map" $ t_map t
-<<<<<<< HEAD
   , testProperty "t_toAscList" $ t_toAscList t
   , testProperty "t_toDescList" $ t_toDescList t
-=======
   , testProperty "t_findMin" $ t_findMin t
   , testProperty "t_findMax" $ t_findMax t
   , testProperty "t_deleteMin" $ t_deleteMin t
   , testProperty "t_deleteMax" $ t_deleteMax t
   , testProperty "t_deleteFindMin" $ t_deleteFindMin t
   , testProperty "t_deleteFindMax" $ t_deleteFindMax t
->>>>>>> 30d8bb02
   ]
 
 properties :: [Test]
