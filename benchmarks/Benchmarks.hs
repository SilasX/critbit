--- conflicted
+++ resolved
@@ -308,7 +308,6 @@
           bench "critbit" $ whnf (C.mapMaybeWithKey f) b_critbit
         , bench "map" $ whnf (Map.mapMaybeWithKey f) b_map
         ]
-<<<<<<< HEAD
       , bgroup "mapEitherWithKey" $
         let f k v | even (fromIntegral v :: Int) =
                     Left (v + fromIntegral (C.byteCount k))
@@ -316,7 +315,7 @@
         in [
           bench "critbit" $ nf (C.mapEitherWithKey f) b_critbit
         , bench "map" $ nf (Map.mapEitherWithKey f) b_map
-=======
+        ]
       , bgroup "split" $
         let forceTuple (a,b) = a `seq` b `seq` (a,b)
         in [
@@ -328,7 +327,6 @@
         in [
           bench "critbit" $ whnf (forceTuple . C.splitLookup key) b_critbit
         , bench "map" $ whnf (forceTuple . Map.splitLookup key) b_map
->>>>>>> a5b77f0b
         ]
       , bgroup "findMin" $ [
           bench "critbit" $ whnf (C.findMin) b_critbit
