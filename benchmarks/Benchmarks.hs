{-# LANGUAGE CPP, Rank2Types, ScopedTypeVariables #-}
module Main (main) where

import Control.Applicative ((<$>))
import Control.Arrow (first)
import Control.DeepSeq (NFData(..))
import Control.Monad (when)
import Control.Monad.Trans (liftIO)
import Criterion.Main (bench, bgroup, defaultMain, nf, whnf)
import Criterion.Types (Pure)
import Data.Hashable (Hashable(..), hashByteArray)
import Data.Maybe (fromMaybe)
import Data.Text.Array (aBA)
import Data.Text.Encoding (decodeUtf8)
import Data.Text.Internal (Text(..))
import System.Environment (getEnv)
import System.IO (hPutStrLn, stderr)
import System.IO.Error (ioError, isDoesNotExistError)
import System.Random.MWC (GenIO, GenST, asGenST, create, uniform, uniformR)
import qualified Control.Exception as Exc
import qualified Data.ByteString.Char8 as B
import qualified Data.CritBit.Map.Lazy as C
import qualified Data.HashMap.Lazy as H
import qualified Data.Map as Map
import qualified Data.Text as T
import qualified Data.Trie as Trie
import qualified Data.Vector as V
import qualified Data.Vector.Generic as G
import qualified Data.Vector.Generic.Mutable as M
import qualified Data.Vector.Unboxed as U

#if 0
instance Hashable Text where
    hash (Text arr off len) = hashByteArray (aBA arr) (off * 2) (len * 2)
    {-# INLINE hash #-}
#endif

#if !MIN_VERSION_bytestring(0,10,0)
instance NFData B.ByteString
#endif

instance (NFData a) => NFData (Trie.Trie a) where
    rnf = rnf . Trie.toList

every k = go 0
  where
    go i (x:xs)
        | i == k-1  = x : go 0 xs
        | otherwise = go (i+1) xs
    go _ _ = []

shuffle :: GenIO -> Double -> [Int] -> IO [Int]
shuffle gen prob xs = do
  let vec = V.fromList xs
      len = G.length vec
  v <- G.unsafeThaw vec
  let go i | i == 1 = return ()
           | otherwise = do
                   p <- uniform gen
                   when (p <= prob) $
                     M.unsafeSwap v i =<< uniformR (0, i) gen
                   go (i-1)
  go (len - 1)
  V.toList <$> G.unsafeFreeze v

chartres = do
  let xs = [0..2999]
      nxs = fromIntegral (length xs) :: Double
      go pct = do
        gen <- create
        let prob = fromIntegral pct / 100
        ys <- shuffle gen prob xs
        let mismatches = length . filter id . zipWith (/=) xs $ ys
        putStrLn $ show prob ++ " " ++ show (fromIntegral mismatches / nxs)
  mapM_ go [0..100]


main = do
  fileName <- getEnv "WORDS" `Exc.catch` \(_::IOError) ->
              return "/usr/share/dict/words"
  ordKeys <- (every 5 . B.words) <$> B.readFile fileName
             `Exc.catch` \(err::IOError) -> do
               when (isDoesNotExistError err) $ do
                 hPutStrLn stderr
                    ("(point the 'WORDS' environment variable at a file " ++
                     "to use it for benchmark data)")
               ioError err
  let b_ordKVs = zip ordKeys [(0::Int)..]
      b_revKVs = reverse b_ordKVs
  b_randKVs <- do
    gen <- create
    let kvVec = V.fromList b_ordKVs
    (G.toList . G.backpermute kvVec) <$>
      G.replicateM (G.length kvVec) (uniformR (0, G.length kvVec - 1) gen)
  let t_ordKVs  = map (first decodeUtf8) b_ordKVs
      t_randKVs = map (first decodeUtf8) b_randKVs
      t_revKVs = map (first decodeUtf8) b_revKVs
      b_critbit = C.fromList b_ordKVs
      b_map = Map.fromList b_ordKVs
      b_hashmap = H.fromList b_ordKVs
      b_trie = Trie.fromList b_ordKVs
      key = fst . head $ b_randKVs
      b_critbit_1 = C.delete key b_critbit
      b_map_1 = Map.delete key b_map
      b_hashmap_1 = H.delete key b_hashmap
      b_trie_1 = Trie.delete key b_trie
      (b_randKVs_13, b_randKVs_23) = (take (l - n) b_randKVs, drop n b_randKVs)
        where
          l = length b_randKVs
          n = l `div` 3
      b_critbit_13 = C.fromList b_randKVs_13
      b_critbit_23 = C.fromList b_randKVs_23
      b_map_13 = Map.fromList b_randKVs_13
      b_map_23 = Map.fromList b_randKVs_23
      b_hashmap_13 = H.fromList b_randKVs_13
      b_hashmap_23 = H.fromList b_randKVs_23
      b_trie_13 = Trie.fromList b_randKVs_13
      b_trie_23 = Trie.fromList b_randKVs_23
      fromList kvs = [
          bench "critbit" $ whnf C.fromList kvs
        , bench "map" $ whnf Map.fromList kvs
        , bench "hashmap" $ whnf H.fromList kvs
        ]
      keyed critbit map hashmap trie =
        [
          bgroup "present" [
              bench "critbit" $ whnf (critbit key) b_critbit
            , bench "map" $ whnf (map key) b_map
            , bench "hashmap" $ whnf (hashmap key) b_hashmap
            , bench "trie" $ whnf (trie key) b_trie
          ]
        , bgroup "missing" [
              bench "critbit" $ whnf (critbit key) b_critbit_1
            , bench "map" $ whnf (map key) b_map_1
            , bench "hashmap" $ whnf (hashmap key) b_hashmap_1
            , bench "trie" $ whnf (trie key) b_trie_1
          ]
        ]
      twoMaps critbit map hashmap trie = [
          bench "critbit" $ whnf (critbit b_critbit_13) b_critbit_23
        , bench "map" $ whnf (map b_map_13) b_map_23
        , bench "hashmap" $ whnf (hashmap b_hashmap_13) b_hashmap_23
        , bench "trie" $ whnf (trie b_trie_13) b_trie_23
        ]
      function (eval :: forall a b. NFData b => (a -> b) -> a -> Pure)
               critbit map hashmap trie = [
         bench "critbit" $ eval critbit b_critbit
       , bench "map" $ eval map b_map
       , bench "hashmap" $ eval hashmap b_hashmap
       , bench "trie" $ eval trie b_trie
       ]
  Exc.evaluate $ rnf [rnf b_critbit, rnf b_critbit_1, rnf b_map, rnf b_map_1,
                  rnf b_hashmap, rnf b_hashmap_1, rnf b_trie, rnf b_trie_1,
                  rnf b_randKVs, rnf b_revKVs, rnf key,
                  rnf b_critbit_13, rnf b_critbit_23,
                  rnf b_map_13, rnf b_map_23,
                  rnf b_hashmap_13, rnf b_hashmap_23,
                  rnf b_trie_13, rnf b_trie_23]
  defaultMain
    [ bgroup "bytestring" [
        bgroup "fromList" [
          bgroup "ordered" $ fromList b_ordKVs ++
                             [ bench "trie" $ whnf Trie.fromList b_ordKVs ]
        , bgroup "random" $ fromList b_randKVs ++
                            [ bench "trie" $ whnf Trie.fromList b_randKVs ]
        , bgroup "reversed" $ fromList b_revKVs ++
                              [ bench "trie" $ whnf Trie.fromList b_revKVs ]
        ]
      , bgroup "delete" $ keyed C.delete Map.delete H.delete Trie.delete
      , bgroup "insert" $ keyed (flip C.insert 1) (flip Map.insert 1)
                                (flip H.insert 1) (flip Trie.insert 1)
      , bgroup "lookup" $ keyed C.lookup Map.lookup H.lookup Trie.lookup
#if MIN_VERSION_containers(0,5,0)
      , bgroup "lookupGT" $ [
          bench "critbit" $ whnf (C.lookupGT key) b_critbit
        , bench "map" $ whnf (Map.lookupGT key) b_map
        ]
#endif
      , bgroup "member" $ keyed C.member Map.member H.member Trie.member
      , bgroup "foldlWithKey'" $ let f a _ b = a + b
                                 in function whnf (C.foldlWithKey' f 0)
                                    (Map.foldlWithKey' f 0)
                                    (H.foldlWithKey' f 0) id
      , bgroup "foldl'" $ function whnf (C.foldl' (+) 0) (Map.foldl' (+) 0)
                          (H.foldl' (+) 0) id
      , bgroup "elems" $ function nf C.elems Map.elems H.elems Trie.elems
      , bgroup "keys" $ function nf C.keys Map.keys H.keys Trie.keys
      , bgroup "map"  $ let f = (+3)
                        in function nf (C.map f) (Map.map f) (H.map f) (fmap f)
      , bgroup "union" $ twoMaps C.unionR Map.union H.union Trie.unionR
<<<<<<< HEAD
      , bgroup "toAscList" $ function nf C.toAscList Map.toAscList id id
      , bgroup "toDescList" $ function nf C.toDescList Map.toDescList id id
      ]
=======
      , bgroup "findMin" $ [
          bench "critbit" $ whnf (C.findMin) b_critbit
        , bench "map" $ whnf (Map.findMin) b_map
        ]
      , bgroup "findMax" $ [
          bench "critbit" $ whnf (C.findMax) b_critbit
        , bench "map" $ whnf (Map.findMax) b_map
        ]
      , bgroup "deleteMin" $ [
          bench "critbit" $ whnf (C.deleteMin) b_critbit
        , bench "map" $ whnf (Map.deleteMin) b_map
        ]
      , bgroup "deleteMax" $ [
          bench "critbit" $ whnf (C.deleteMax) b_critbit
        , bench "map" $ whnf (Map.deleteMax) b_map
       ]
      , bgroup "deleteFindMin" $ [
          bench "critbit" $ whnf (C.deleteFindMin) b_critbit
        , bench "map" $ whnf (Map.deleteFindMin) b_map
        ]
      , bgroup "deleteFindMax" $ [
          bench "critbit" $ whnf (C.deleteFindMax) b_critbit
        , bench "map" $ whnf (Map.deleteFindMax) b_map
        ]
    ]
>>>>>>> 30d8bb02
    , bgroup "text" [
        bgroup "fromList" [
          bgroup "ordered" $ fromList t_ordKVs
        , bgroup "random" $ fromList t_randKVs
        , bgroup "reversed" $ fromList t_revKVs
        ]
      ]
    ]<|MERGE_RESOLUTION|>--- conflicted
+++ resolved
@@ -188,11 +188,8 @@
       , bgroup "map"  $ let f = (+3)
                         in function nf (C.map f) (Map.map f) (H.map f) (fmap f)
       , bgroup "union" $ twoMaps C.unionR Map.union H.union Trie.unionR
-<<<<<<< HEAD
       , bgroup "toAscList" $ function nf C.toAscList Map.toAscList id id
       , bgroup "toDescList" $ function nf C.toDescList Map.toDescList id id
-      ]
-=======
       , bgroup "findMin" $ [
           bench "critbit" $ whnf (C.findMin) b_critbit
         , bench "map" $ whnf (Map.findMin) b_map
@@ -218,7 +215,6 @@
         , bench "map" $ whnf (Map.deleteFindMax) b_map
         ]
     ]
->>>>>>> 30d8bb02
     , bgroup "text" [
         bgroup "fromList" [
           bgroup "ordered" $ fromList t_ordKVs
