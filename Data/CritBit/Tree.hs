--- conflicted
+++ resolved
@@ -552,20 +552,12 @@
 deleteFindMax :: CritBit k v -> ((k, v), CritBit k v)
 deleteFindMax (CritBit root) = let (km, r) = go root in (km, CritBit r)
   where
-<<<<<<< HEAD
     go (Internal l (Leaf k v) _ _) = ((k, v), l)
     go i@(Internal _ right _ _)    = (kmin, i { iright = newRight })
       where (kmin, newRight)       = go right
     go (Leaf k v)                  = ((k, v), Empty)
     go _ = error "CritBit.deleteFindMax: can not return the maximal element \
                   \of an empty map"
-=======
-    go i@(Internal _ right _ _) = (kmin, i { iright = right' })
-      where (kmin, right')      = go right
-    go (Leaf k v)               = ((k, v), Empty)
-    go _ = error "CritBit.deleteFindMin: can not return the maximal element \
-                 \of an empty map"
->>>>>>> 976dfadc
 {-# INLINABLE deleteFindMax #-}
 
 -- | /O(log n)/. Retrieves the value associated with minimal key of the
