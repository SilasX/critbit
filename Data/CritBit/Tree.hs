--- conflicted
+++ resolved
@@ -1328,14 +1328,9 @@
 -- > insertWith (+) "c" 7 (fromList [("a",5), ("b",3)]) == fromList [("a",5), ("b",3), ("c",7)]
 -- > insertWith (+) "x" 5 empty                         == singleton "x" 5
 --
-<<<<<<< HEAD
 insertWith :: CritBitKey k =>
               (v -> v -> v) -> k -> v -> CritBit k v -> CritBit k v
-insertWith f = insertWithKey (const f)
-=======
-insertWith :: CritBitKey k => (v -> v -> v) -> k -> v -> CritBit k v -> CritBit k v
 insertWith f = insertLookupGen (flip const) (\_ v v' -> f v v')
->>>>>>> 0b9c7c82
 {-# INLINABLE insertWith #-}
 
 -- | /O(n)/. Apply a function to all values.
